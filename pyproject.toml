[tool.black]
line-length = 88
exclude = '''
/(
    \.git
  | \.mypy_cache
  | \.venv
  | _build
  | build
  | dist
  | docs
)/
'''

[tool.poetry]
name = "litebird_sim"
version = "0.3.0"
description = "Simulation tools for the LiteBIRD experiment"
authors = [
	"The LiteBIRD Simulation Team",
	"Ranajoy Banerji <ranajoy.cosmo@gmail.com>",
	"Mathew Galloway <mathew.galloway@astro.uio.no>",
	"Nicoletta Krachmalnicoff <nkrach@sissa.it>",
	"Luca Pagano <luca.pagano@unife.it>",
	"Davide Poletti <davide.poletti@sissa.it>",
	"Martin Reinecke <martin@mpa-garching.mpg.de>",
	"Maurizio Tomasi <maurizio.tomasi@unimi.it>",
]
readme = "README.md"
license = "GPL3"
include = [
	"images/logo.png",
        "static/report_template.html",
        "static/sakura.css",
        "templates/*.md",
        "misc/pandoc-filter.lua",
]

[tool.poetry.dependencies]
python = ">=3.7.1,<3.10"
numba = "^0.54"
numpy = "^1.18"
astropy = "^4.0"
flake8 = "^3.7"
black = {version = "^21.9b", allow-prereleases = true}
tomlkit = "^0.5.8"

mpi4py = {version = "^3.0", optional = true}

sphinx = "^4.2"
sphinx_rtd_theme = "^0.4.3"
sphinxcontrib-bibtex = "^2.4.0"
sphinxcontrib-contentui = "^0.2.5"

jupyter = {version = "^1.0", optional = true}
jupyterlab = {version = "^1.2", optional = true}
pytest = "^5.3"
jinja2 = "^3.0"
markdown = "^3.2"
matplotlib = "^3.1"
markdown-katex = {version = "^202006.1021"}
katex = "^0.0.4"
healpy = "^1.15.0"
pyyaml = "^5.3.1"
backports-datetime-fromisoformat = "^1.0.0"
pybind11 = "^2.5.0"
jplephem = "^2.14"
PyGithub = "^1.53"
requests = "^2.24.0"
rich = "^6.2.0"

ducc0 = "^0.20.0"
pysm3 = "^3.3.0"
"sphinxcontrib.asciinema" = "^0.2.1"
asciimatics = "^1.12.0"
pyperclip = "^1.8.1"
pre-commit = "^2.15.0"
<<<<<<< HEAD
h5py = "3.1"
=======
toast-cmb = "^2.3.14"
>>>>>>> 2b886970

[tool.poetry.extras]
mpi = ["mpi4py"]
jupyter = ["jupyter"]

[build-system]
requires = ["poetry>=0.12"]
build-backend = "poetry.masonry.api"<|MERGE_RESOLUTION|>--- conflicted
+++ resolved
@@ -75,11 +75,8 @@
 asciimatics = "^1.12.0"
 pyperclip = "^1.8.1"
 pre-commit = "^2.15.0"
-<<<<<<< HEAD
 h5py = "3.1"
-=======
 toast-cmb = "^2.3.14"
->>>>>>> 2b886970
 
 [tool.poetry.extras]
 mpi = ["mpi4py"]
